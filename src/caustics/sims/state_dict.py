--- conflicted
+++ resolved
@@ -1,10 +1,7 @@
 from datetime import datetime as dt
 from collections import OrderedDict
 from typing import Any, Dict, Optional
-<<<<<<< HEAD
 from pathlib import Path
-=======
->>>>>>> cc94a436
 
 from torch import Tensor
 import torch
@@ -87,13 +84,6 @@
         # to True, and prevent any further modification
         super().__init__(*args, **kwargs)
 
-<<<<<<< HEAD
-=======
-        self._metadata = {}
-        self._metadata["software_version"] = __version__
-        self._metadata["created_time"] = dt.utcnow().isoformat()
-        self._created = True
-
     def __delitem__(self, _) -> None:
         raise IMMUTABLE_ERR
 
@@ -111,7 +101,6 @@
             return "%s()" % (class_name,)
         return "%s(%r)" % (class_name, state_dict_list)
 
->>>>>>> cc94a436
     @classmethod
     def from_params(cls, params: "NestedNamespaceDict | NamespaceDict"):
         """Class method to create a StateDict
