--- conflicted
+++ resolved
@@ -36,7 +36,6 @@
        plt.imshow(img, origin = "lower")
        plt.show()
 
-<<<<<<< HEAD
     Attributes
     ----------
     lens
@@ -61,20 +60,6 @@
         redshift of the source
     name: string (default "sim")
         a name for this simulator in the parameter DAG.
-=======
-    Attributes:
-      lens: caustics lens mass model object
-      source: caustics light object which defines the background source
-      pixelscale: pixelscale of the sampling grid.
-      pixels_x: number of pixels on the x-axis for the sampling grid
-      lens_light (optional): caustics light object which defines the lensing object's light
-      psf (optional): An image to convolve with the scene. Note that if ``upsample_factor > 1`` the psf must also be at the higher resolution.
-      pixels_y (optional): number of pixels on the y-axis for the sampling grid. If left as ``None`` then this will simply be equal to ``gridx``
-      upsample_factor (default 1): Amount of upsampling to model the image. For example ``upsample_factor = 2`` indicates that the image will be sampled at double the resolution then summed back to the original resolution (given by pixelscale and gridx/y). Note that if you are using a PSF then the PSF must also be at the higher resolution.
-      psf_pad (default True): If convolving the PSF it is important to sample the model in a larger FOV equal to half the PSF size in order to account for light that scatters from outside the requested FOV inwards. Internally this padding will be added before sampling, then cropped off before returning the final image to the user.
-      z_s (optional): redshift of the source
-      name (default "sim"): a name for this simulator in the parameter DAG.
->>>>>>> 2b2ef5b1
 
     Notes:
     -----
