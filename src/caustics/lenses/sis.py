# mypy: disable-error-code="operator"
from typing import Optional, Union

from torch import Tensor

from ..cosmology import Cosmology
from ..utils import translate_rotate
from .base import ThinLens
from ..parametrized import unpack
from ..packed import Packed

__all__ = ("SIS",)


class SIS(ThinLens):
    """
    A class representing the Singular Isothermal Sphere (SIS) model.
    This model inherits from the base `ThinLens` class.

    Attributes
    ----------
    name: str
        The name of the SIS lens.

    cosmology: Cosmology
        An instance of the Cosmology class.

    z_l: Optional[Union[Tensor, float]]
        The lens redshift.

        *Unit: unitless*

    x0: Optional[Union[Tensor, float]]
        The x-coordinate of the lens center.

        *Unit: arcsec*

    y0: Optional[Union[Tensor, float]]
        The y-coordinate of the lens center.

        *Unit: arcsec*

    th_ein (Optional[Union[Tensor, float]])
        The Einstein radius of the lens.

        *Unit: arcsec*

    s: float
        A smoothing factor, default is 0.0.

<<<<<<< HEAD
        *Unit: arcsec*
=======
        *Unit: meters*
>>>>>>> 47321a32

    """

    _null_params = {
        "x0": 0.0,
        "y0": 0.0,
        "th_ein": 1.0,
    }

    def __init__(
        self,
        cosmology: Cosmology,
        z_l: Optional[Union[Tensor, float]] = None,
        x0: Optional[Union[Tensor, float]] = None,
        y0: Optional[Union[Tensor, float]] = None,
        th_ein: Optional[Union[Tensor, float]] = None,
        s: float = 0.0,
        name: Optional[str] = None,
    ):
        """
        Initialize the SIS lens model.
        """
        super().__init__(cosmology, z_l, name=name)

        self.add_param("x0", x0)
        self.add_param("y0", y0)
        self.add_param("th_ein", th_ein)
        self.s = s

    @unpack
    def reduced_deflection_angle(
        self,
        x: Tensor,
        y: Tensor,
        z_s: Tensor,
        *args,
        params: Optional["Packed"] = None,
        z_l: Optional[Tensor] = None,
        x0: Optional[Tensor] = None,
        y0: Optional[Tensor] = None,
        th_ein: Optional[Tensor] = None,
        **kwargs,
    ) -> tuple[Tensor, Tensor]:
        """
        Calculate the deflection angle of the SIS lens.

        Parameters
        ----------
        x: Tensor
            The x-coordinate of the lens.

            *Unit: arcsec*

        y: Tensor
            The y-coordinate of the lens.

            *Unit: arcsec*

        z_s: Tensor
            The source redshift.

            *Unit: unitless*

        params: (Packed, optional)
            Dynamic parameter container.

        Returns
        -------
        x_component: Tensor
            Deflection Angle

<<<<<<< HEAD
            *Unit: arcsec*
=======
            *Unit: radians*
>>>>>>> 47321a32

        y_component: Tensor
            Deflection Angle

<<<<<<< HEAD
            *Unit: arcsec*
=======
            *Unit: radians*
>>>>>>> 47321a32

        """
        x, y = translate_rotate(x, y, x0, y0)
        R = (x**2 + y**2).sqrt() + self.s
        ax = th_ein * x / R
        ay = th_ein * y / R
        return ax, ay

    @unpack
    def potential(
        self,
        x: Tensor,
        y: Tensor,
        z_s: Tensor,
        *args,
        params: Optional["Packed"] = None,
        z_l: Optional[Tensor] = None,
        x0: Optional[Tensor] = None,
        y0: Optional[Tensor] = None,
        th_ein: Optional[Tensor] = None,
        **kwargs,
    ) -> Tensor:
        """
        Compute the lensing potential of the SIS lens.

        Parameters
        ----------
        x: Tensor
            The x-coordinate of the lens.

            *Unit: arcsec*

        y: Tensor
            The y-coordinate of the lens.

            *Unit: arcsec*

        z_s: Tensor
            The source redshift.

            *Unit: unitless*

        params: (Packed, optional)
            Dynamic parameter container.

        Returns
        -------
        Tensor
            The lensing potential.

            *Unit: arcsec^2*

        """
        x, y = translate_rotate(x, y, x0, y0)
        th = (x**2 + y**2).sqrt() + self.s
        return th_ein * th

    @unpack
    def convergence(
        self,
        x: Tensor,
        y: Tensor,
        z_s: Tensor,
        *args,
        params: Optional["Packed"] = None,
        z_l: Optional[Tensor] = None,
        x0: Optional[Tensor] = None,
        y0: Optional[Tensor] = None,
        th_ein: Optional[Tensor] = None,
        **kwargs,
    ) -> Tensor:
        """
        Calculate the projected mass density of the SIS lens.

        Parameters
        ----------
        x: Tensor
            The x-coordinate of the lens.

            *Unit: arcsec*

        y: Tensor
            The y-coordinate of the lens.

            *Unit: arcsec*

        z_s: Tensor
            The source redshift.

            *Unit: unitless*

        params: (Packed, optional)
            Dynamic parameter container.

        Returns
        -------
        Tensor
            The projected mass density.

<<<<<<< HEAD
            *Unit: unitless*
=======
            *Unit: solMass/megaparsec^2*
>>>>>>> 47321a32

        """
        x, y = translate_rotate(x, y, x0, y0)
        th = (x**2 + y**2).sqrt() + self.s
        return 0.5 * th_ein / th<|MERGE_RESOLUTION|>--- conflicted
+++ resolved
@@ -48,11 +48,7 @@
     s: float
         A smoothing factor, default is 0.0.
 
-<<<<<<< HEAD
-        *Unit: arcsec*
-=======
         *Unit: meters*
->>>>>>> 47321a32
 
     """
 
@@ -124,20 +120,12 @@
         x_component: Tensor
             Deflection Angle
 
-<<<<<<< HEAD
-            *Unit: arcsec*
-=======
             *Unit: radians*
->>>>>>> 47321a32
 
         y_component: Tensor
             Deflection Angle
 
-<<<<<<< HEAD
-            *Unit: arcsec*
-=======
             *Unit: radians*
->>>>>>> 47321a32
 
         """
         x, y = translate_rotate(x, y, x0, y0)
@@ -237,11 +225,7 @@
         Tensor
             The projected mass density.
 
-<<<<<<< HEAD
-            *Unit: unitless*
-=======
             *Unit: solMass/megaparsec^2*
->>>>>>> 47321a32
 
         """
         x, y = translate_rotate(x, y, x0, y0)
