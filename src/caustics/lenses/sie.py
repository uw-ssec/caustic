--- conflicted
+++ resolved
@@ -58,11 +58,7 @@
     s: float
         The core radius of the lens (defaults to 0.0).
 
-<<<<<<< HEAD
-        *Unit: arcsec*
-=======
         *Unit: meters*
->>>>>>> 47321a32
 
     """
 
@@ -173,20 +169,12 @@
         x_component: Tensor
             The x-component of the deflection angle.
 
-<<<<<<< HEAD
-            *Unit: arcsec*
-=======
             *Unit: radians*
->>>>>>> 47321a32
 
         y_component: Tensor
             The y-component of the deflection angle.
 
-<<<<<<< HEAD
-            *Unit: arcsec*
-=======
             *Unit: radians*
->>>>>>> 47321a32
 
         """
         x, y = translate_rotate(x, y, x0, y0, phi)
@@ -293,11 +281,7 @@
         Tensor
             The projected mass density.
 
-<<<<<<< HEAD
-            *Unit: unitless*
-=======
             *Unit: solMass/megaparsec^2*
->>>>>>> 47321a32
 
         """
         x, y = translate_rotate(x, y, x0, y0, phi)
