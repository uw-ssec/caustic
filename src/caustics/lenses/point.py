--- conflicted
+++ resolved
@@ -48,11 +48,7 @@
     s: float
         Softening parameter to prevent numerical instabilities.
 
-<<<<<<< HEAD
-        *Unit: arcsec*
-=======
         *Unit: meters*
->>>>>>> 47321a32
 
     """
 
@@ -106,11 +102,7 @@
         s: float
             Softening parameter to prevent numerical instabilities.
 
-<<<<<<< HEAD
-            *Unit: arcsec*
-=======
             *Unit: meters*
->>>>>>> 47321a32
 
         """
         super().__init__(cosmology, z_l, name=name)
@@ -162,20 +154,12 @@
         x_component: Tensor
             Deflection Angle in the x-direction.
 
-<<<<<<< HEAD
-            *Unit: arcsec*
-=======
             *Unit: radians*
->>>>>>> 47321a32
 
         y_component: Tensor
             Deflection Angle in the y-direction.
 
-<<<<<<< HEAD
-            *Unit: arcsec*
-=======
             *Unit: radians*
->>>>>>> 47321a32
 
         """
         x, y = translate_rotate(x, y, x0, y0)
