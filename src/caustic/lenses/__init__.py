--- conflicted
+++ resolved
@@ -10,9 +10,6 @@
 from .sis import SIS
 from .kappa_grid import KappaGrid
 
-<<<<<<< HEAD
-__all__ = ("AbstractLens", "MultiplaneLens", "NFW", "Point", "SIE", "SIS", "KappaGrid")
-=======
 __all__ = (
     "AbstractThinLens",
     "EPL",
@@ -24,5 +21,4 @@
     "PseudoJaffe",
     "SIE",
     "SIS",
-)
->>>>>>> 7b59e316
+)