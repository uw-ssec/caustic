--- conflicted
+++ resolved
@@ -2,20 +2,18 @@
 from collections import defaultdict
 from typing import Any, Dict, Optional, Tuple
 
+import torch
 from torch import Tensor
 
 from ..constants import arcsec_to_rad, c_Mpc_s
 from ..cosmology import Cosmology
 from ..parametrized import Parametrized
+from .utils import get_magnification
 
 __all__ = ("ThinLens", "ThickLens")
 
-<<<<<<< HEAD
-class ThickLens(Base):
-=======
 
 class ThickLens(Parametrized):
->>>>>>> c5557b1e
     """
     Base class for lenses that can't be treated in the thin lens approximation.
     """
@@ -200,7 +198,6 @@
         fp = 0.5 * d_ls**2 / d_s**2 * (ax**2 + ay**2) - Psi
         return factor * fp * arcsec_to_rad**2
 
-<<<<<<< HEAD
     def _lensing_jacobian_fft_method(self, thx, thy, z_l, z_s, cosmology, *args, **kwargs):
         psi = self.Psi(thx, thy, z_l, z_s, cosmology, *args, **kwargs)
         # quick dirty work to get kx and ky. Assumes thx and thy come from meshgrid... TODO Might want to get k differently
@@ -222,17 +219,4 @@
     def magnification(self, thx, thy, z_l, z_s, cosmology, *args, **kwargs):
         return get_magnification(
             self.raytrace, thx, thy, z_l, z_s, cosmology, *args, **kwargs
-        )
-=======
-    def magnification(
-        self,
-        thx: Tensor,
-        thy: Tensor,
-        z_s: Tensor,
-        x: Dict[str, Any] = defaultdict(list),
-    ):
-        raise NotImplementedError()
-        # return get_magnification(
-        #     self.raytrace, thx, thy, z_l, z_s, cosmology, *args, **kwargs
-        # )
->>>>>>> c5557b1e
+        )