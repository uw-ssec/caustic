--- conflicted
+++ resolved
@@ -1,5 +1,4 @@
 from math import pi
-import warnings
 
 import torch
 import torch.nn.functional as F
@@ -13,36 +12,6 @@
     def __init__(
         self, fov, n_pix, dtype=torch.float32, mode="fft", z_l=None, device=None
     ):
-<<<<<<< HEAD
-        super().__init__(z_l, cosmology, device)
-        self._kappa = torch.as_tensor(kappa, dtype=dtype, device=device)
-        if kappa.ndim != 4:
-            raise ValueError("Kappa map must have four dimensions")
-        self.pixels = pixels = kappa.shape[2]
-        if sum([int(n) for n in bin(pixels)[2:]]) != 1:
-            warnings.warn("")
-        self.fov = torch.as_tensor(fov, dtype=dtype, device=device)
-        if method == "fft":
-            self._method = self._fft_method
-        elif method == "conv2d":
-            self._method = self._conv2d_method
-        else:
-            raise ValueError("invalid convolution method")
-        self.pixels = pixels = kappa.shape[2]
-        self.dx_kap = fov / (pixels - 1)  # dx on image grid
-        # Convolution kernel
-        x = torch.linspace(-1, 1, 2 * pixels, dtype=dtype) * fov
-        xx, yy = torch.meshgrid(x, x, indexing="xy")
-        rho = xx**2 + yy**2
-        xconv_kernel = -self._safe_divide(xx, rho)
-        yconv_kernel = -self._safe_divide(yy, rho)
-        # reshape to [in_channels, out_channels, filter_height, filter_width]
-        self.xconv_kernel = xconv_kernel.unsqueeze(0).unsqueeze(0)
-        self.yconv_kernel = yconv_kernel.unsqueeze(0).unsqueeze(0)
-
-    def alpha(self, thx, thy, z_s):
-        ...
-=======
         super().__init__(device)
 
         self.n_pix = n_pix  # kappa_map.shape[2]
@@ -66,7 +35,6 @@
             self._kappa_to_alpha = self._kappa_to_alpha_conv2d
         else:
             raise ValueError("invalid convolution mode")
->>>>>>> 7b59e316
 
         self._mode = mode
 
@@ -122,17 +90,6 @@
     def kappa(self, thx, thy, z_s):
         ...
 
-<<<<<<< HEAD
-    def _fft_method(self):
-        x_kernel_tilde = torch.fft.fft2(-self.xconv_kernel)
-        y_kernel_tilde = torch.fft.fft2(-self.yconv_kernel)
-        kap = F.pad(self._kappa, [self.pixels, 0, self.pixels, 0, 0, 0, 0, 0])
-        kappa_tilde = torch.fft.fft2(kap)
-        alpha_x = torch.fft.ifft2(kappa_tilde * x_kernel_tilde).real * (self.dx_kap**2 / pi)
-        alpha_y = torch.fft.ifft2(kappa_tilde * y_kernel_tilde).real * (self.dx_kap**2 / pi)
-        return alpha_x[..., : self.pixels, : self.pixels], \
-               alpha_y[..., : self.pixels, : self.pixels]
-=======
     def _check_kappa_map_shape(self, kappa_map):
         if kappa_map.ndim != 4:
             raise ValueError("kappa map must have four dimensions")
@@ -153,7 +110,6 @@
             self.dx_kap**2 / pi
         )
         return self._unpad(alpha_x), self._unpad(alpha_y)
->>>>>>> 7b59e316
 
     def _kappa_to_alpha_conv2d(self, kappa_map):
         self._check_kappa_map_shape(kappa_map)
@@ -165,14 +121,6 @@
         )
         return alpha_x, alpha_y
 
-<<<<<<< HEAD
-    @staticmethod
-    def _safe_divide(num, denominator):
-        out = torch.zeros_like(num)
-        where = denominator != 0
-        out[where] = num[where] / denominator[where]
-        return out
-=======
     def _kappa_to_Psi_fft(self, kappa_map):
         self._check_kappa_map_shape(kappa_map)
         kappa_tilde = self._fft2_padded(kappa_map)
@@ -216,5 +164,4 @@
     print(np.abs(alpha_x_true[0, 0] - alpha_x[0, 0]).max())
     print(np.abs(alpha_y_true[0, 0] - alpha_y[0, 0]).max())
 
-    plt.show()
->>>>>>> 7b59e316
+    plt.show()