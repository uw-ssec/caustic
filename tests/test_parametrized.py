--- conflicted
+++ resolved
@@ -120,12 +120,8 @@
 
 
 def test_parametrized_name_setter_bad_names():
-<<<<<<< HEAD
     # Make sure bad names are catched by our added method.
     # Bad names are name which cannot be used as class attributes.
-=======
-    # Make sure bad names are caught by our added method. Bad names are name which cannot be used as class attributes.
->>>>>>> 3ddebd61
     good_names = ["variable", "_variable", "var_iable2"]
     for name in good_names:
         Sersic(name=name)
