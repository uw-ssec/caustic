--- conflicted
+++ resolved
@@ -129,10 +129,7 @@
 .pyre/
 
 .DS_Store
-<<<<<<< HEAD
-=======
 package-lock.json
 package.json
 
->>>>>>> 288d9cc9
 .idea/