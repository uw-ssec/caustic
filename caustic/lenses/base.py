--- conflicted
+++ resolved
@@ -482,61 +482,6 @@
         return x - ax, y - ay
 
     @unpack(3)
-<<<<<<< HEAD
-    def forward_raytrace(
-            self, bx: Tensor, by: Tensor, z_s: Tensor, *args, params: Optional["Packed"] = None, epsilon = 1e-4, n_init = 100, fov = 5., **kwargs
-    ) -> tuple[Tensor, Tensor]:
-        """
-        Perform a forward ray-tracing operation which maps from the source plane to the image plane.
-
-        Args:
-            bx (Tensor): Tensor of x coordinate in the source plane (scalar).
-            by (Tensor): Tensor of y coordinate in the source plane (scalar).
-            z_s (Tensor): Tensor of source redshifts.
-            params (Packed, optional): Dynamic parameter container for the lens model. Defaults to None.
-            epsilon (Tensor): maximum distance between two images (arcsec) before they are considered the same image. Also used as constraint to select failed optimizations; After fitting in image plane, points are raytraced back to source plane and must fall within a radius of epsilon of the input bx,by to be accepted.
-            n_init (int): number of random initialization points used to try and find image plane points.
-            fov (float): the field of view in which the initial random samples are taken.
-
-        Returns:
-            tuple[Tensor, Tensor]: Ray-traced coordinates in the x and y directions.
-        """
-        
-        bxy = torch.stack((bx, by)).repeat(n_init,1) # has shape (n_init, Dout:2)
-
-        # TODO make FOV more general so that it doesnt have to be centered on zero,zero
-        if fov is None:
-            raise ValueError("fov must be given to generate initial guesses")
-
-        # Random starting points in image plane
-        guesses = torch.as_tensor(fov) * (torch.rand(n_init, 2) - 0.5) # Has shape (n_init, Din:2)
-
-        # Optimize guesses in image plane
-        x, l, c = batch_lm(
-            guesses,
-            bxy,
-            lambda *a, **k: torch.stack(self.raytrace(a[0][...,0], a[0][...,1], *a[1:], **k), dim = -1),
-            f_args = (z_s, params)
-        )
-
-        # Clip points that didn't converge to the source point
-        bx_fit, by_fit = self.raytrace(x[...,0], x[...,1], z_s, params)
-        R = torch.sqrt((bx_fit - bx)**2 + (by_fit - by)**2)
-        x = x[R < epsilon]
-
-        # Cluster results into n-images
-        res = []
-        while len(x) > 0:
-            res.append(x[0])
-            d = torch.linalg.norm(x - x[0], dim = -1)
-            x = x[d > epsilon]
-
-        res = torch.stack(res,dim = 0)
-        return res[...,0], res[...,1]
-
-    @unpack(3)
-=======
->>>>>>> 1bfb3964
     def time_delay(
             self, x: Tensor, y: Tensor, z_s: Tensor, z_l, *args, params: Optional["Packed"] = None, **kwargs
     ):
