from math import pi
from typing import Any, Optional, Union

import torch
from torch import Tensor

from ..constants import G_over_c2, arcsec_to_rad, rad_to_arcsec
from ..cosmology import Cosmology
from ..utils import translate_rotate
from .base import ThinLens
from ..parametrized import unpack

DELTA = 200.0

__all__ = ("TNFW",)

class TNFW(ThinLens):
    """Truncated Navaro-Frenk-White profile
    
    TNFW lens class. This class models a lens using the truncated
    Navarro-Frenk-White (NFW) profile.  The NFW profile is a spatial
    density profile of dark matter halo that arises in cosmological
    simulations. It is truncated with an extra scaling term which
    smoothly reduces the density such that it does not diverge to
    infinity. This is based off the paper by Baltz et al. 2009:

    https://arxiv.org/abs/0705.0682
    
    https://ui.adsabs.harvard.edu/abs/2009JCAP...01..015B/abstract

    Note:
        The mass `m` in the TNFW profile corresponds to the total mass
        of the lens. This is different from the NFW profile where the
        mass `m` parameter corresponds to the mass within R200. If you
        prefer the "mass within R200" version you can set:
        `interpret_m_total_mass = False` on initialization of the
        object. However, the mass within R200 will be computed for an
        NFW profile, not a TNFW profile. This is in line with how
        lenstronomy inteprets the mass parameter.

    Args:
        name (str): Name of the lens instance.
        cosmology (Cosmology): An instance of the Cosmology class which contains 
            information about the cosmological model and parameters.
        z_l (Optional[Tensor]): Redshift of the lens.
        x0 (Optional[Tensor]): Center of lens position on x-axis (arcsec). 
        y0 (Optional[Tensor]): Center of lens position on y-axis (arcsec). 
        mass (Optional[Tensor]): Mass of the lens (Msol).
        scale_radius (Optional[Tensor]): Scale radius of the TNFW lens (arcsec).
        tau (Optional[Tensor]): Truncation scale. Ratio of truncation radius to scale radius (rt/rs).
        s (float): Softening parameter to avoid singularities at the center of the lens. 
            Default is 0.0.
        interpret_m_total_mass (bool): Indicates how to interpret the mass variable "m". If true
            the mass is intepreted as the total mass of the halo (good because it makes sense). If
            false it is intepreted as what the mass would have been within R200 of a an NFW that
            isn't truncated (good because it is easily compared with an NFW).

    """
    def __init__(
        self,
        cosmology: Cosmology,
        z_l: Optional[Union[Tensor, float]] = None,
        x0: Optional[Union[Tensor, float]] = None,
        y0: Optional[Union[Tensor, float]] = None,
        mass: Optional[Union[Tensor, float]] = None,
        scale_radius: Optional[Union[Tensor, float]] = None,
        tau: Optional[Union[Tensor, float]] = None,
        s: float = 0.0,
        interpret_m_total_mass: bool = True,
        name: str = None,
    ):
        """
        Initialize an instance of the TNFW lens class.

        """
        super().__init__(cosmology, z_l, name=name)

        self.add_param("x0", x0)
        self.add_param("y0", y0)
        self.add_param("mass", mass)
        self.add_param("scale_radius", c)
        self.add_param("tau", tau)
        self.s = s
        self.interpret_m_total_mass = interpret_m_total_mass

    @staticmethod
    def _F(x):
        """
        Helper method from Baltz et al. 2009 equation A.5
        """
        return torch.where(x == 1, torch.ones_like(x), ((1 / x.to(dtype=torch.cdouble)).arccos() / (x.to(dtype=torch.cdouble)**2 - 1).sqrt()).abs())

    @staticmethod
    def _L(x, tau):
        """
        Helper method from Baltz et al. 2009 equation A.6
        """
        return (x / (tau + (tau**2 + x**2).sqrt())).log()

    @unpack(0)
    def get_concentration(self, z_l, x0, y0, mass, scale_radius, tau, *args, params: Optional["Packed"] = None, **kwargs) -> Tensor:
        """
        Calculate the scale radius of the lens. This is the same formula used for the classic NFW profile.

        Args:
            z_l (Tensor): Redshift of the lens.
            x0 (Tensor): Center of lens position on x-axis (arcsec). 
            y0 (Tensor): Center of lens position on y-axis (arcsec). 
            m (Tensor): Mass of the lens (Msol).
            c (Tensor): Concentration parameter of the lens (r200/rs for a classic NFW).
            t (Tensor): Truncation scale. Ratio of truncation radius to scale radius (rt/rs).
            params (dict): Dynamic parameter container.

        Returns:
            Tensor: The scale radius of the lens in Mpc.
        """
        #fixme
        critical_density = self.cosmology.critical_density(z_l, params)
        r_delta = (3 * mass / (4 * pi * DELTA * critical_density)) ** (1 / 3)
        return 1 / c * r_delta

    @unpack(0)
    def get_truncation_radius(self, z_l, x0, y0, mass, scale_radius, tau, *args, params: Optional["Packed"] = None, **kwargs) -> Tensor:
        """
        Calculate the truncation radius of the TNFW lens.

        Args:
            z_l (Tensor): Redshift of the lens.
            x0 (Tensor): Center of lens position on x-axis (arcsec). 
            y0 (Tensor): Center of lens position on y-axis (arcsec). 
            m (Tensor): Mass of the lens (Msol).
            c (Tensor): Concentration parameter of the lens (r200/rs for a classic NFW).
            t (Tensor): Truncation scale. Ratio of truncation radius to scale radius (rt/rs).
            params (dict): Dynamic parameter container.

        Returns:
            Tensor: The truncation radius of the lens in Mpc.
        """
        return tau * scale_radius

    @unpack(0)
    def get_M0(self, z_l, x0, y0, mass, scale_radius, tau, *args, params: Optional["Packed"] = None, **kwargs) -> Tensor:
        """
        Calculate the reference mass. This is an abstract reference mass used internally in the equations from Baltz et al. 2009.

        Args:
            z_l (Tensor): Redshift of the lens.
            x0 (Tensor): Center of lens position on x-axis (arcsec). 
            y0 (Tensor): Center of lens position on y-axis (arcsec). 
            m (Tensor): Mass of the lens (Msol).
            c (Tensor): Concentration parameter of the lens (r200/rs for a classic NFW).
            t (Tensor): Truncation scale. Ratio of truncation radius to scale radius (rt/rs).
            params (dict): Dynamic parameter container.

        Returns:
            Tensor: The reference mass of the lens in Msol.
        """
        if self.interpret_m_total_mass:
            return mass * (tau**2 + 1) / (tau**2 * ((tau**2 - 1) * tau.log() + torch.pi * tau - (tau**2 + 1)))
        else:
            return 4 * torch.pi * scale_radius**3 * self.get_scale_density(params)


    @unpack(0)
    def get_scale_density(self, z_l, x0, y0, mass, scale_radius, tau, *args, params: Optional["Packed"] = None, **kwargs) -> Tensor:
        """
        Calculate the scale density of the lens.

        Args:
            z_l (Tensor): Redshift of the lens.
            c (Tensor): Concentration parameter of the lens.
            params (Packed, optional): Dynamic parameter container.

        Returns:
            Tensor: The scale density of the lens in solar masses per Mpc cubed.
        """
        c = self.get_concentration(params)
        return (
            DELTA
            / 3
            * self.cosmology.critical_density(z_l, params)
            * c**3
            / ((1 + c).log() - c / (1 + c))
        )

    @unpack(3)
    def convergence(
            self, x: Tensor, y: Tensor, z_s: Tensor, z_l, x0, y0, mass, scale_radius, tau, *args, params: Optional["Packed"] = None, **kwargs
    ) -> Tensor:
        """
        TNFW convergence as given in Baltz et al. 2009. This is unitless since it is Sigma(x) / Sigma_crit.

        Args:
            z_l (Tensor): Redshift of the lens.
            x0 (Tensor): Center of lens position on x-axis (arcsec). 
            y0 (Tensor): Center of lens position on y-axis (arcsec). 
            m (Tensor): Mass of the lens (Msol).
            c (Tensor): Concentration parameter of the lens (r200/rs for a classic NFW).
            t (Tensor): Truncation scale. Ratio of truncation radius to scale radius (rt/rs).
            params (dict): Dynamic parameter container.

        Returns:
            Tensor: unitless convergence at requested position
        
        """
        x, y = translate_rotate(x, y, x0, y0)
        r = (x**2 + y**2).sqrt() + self.s
        d_l = self.cosmology.angular_diameter_distance(z_l, params)
        g = r * (d_l * arcsec_to_rad / scale_radius)
        F = self._F(g)
        L = self._L(g, tau)
        critical_density = self.cosmology.critical_surface_density(z_l, z_s, params)

        S = self.get_M0(params) / (2 * torch.pi * scale_radius**2)
            
        t2 = tau**2
        a1 = t2 / (t2 + 1)**2
        a2 = torch.where(g == 1, (t2 + 1) / 3., (t2 + 1) * (1 - F) / (g**2 - 1))
        a3 = 2 * F
        a4 = - torch.pi / (t2 + g**2).sqrt()
        a5 = (t2 - 1) * L / (tau * (t2 + g**2).sqrt())
        return a1 * (a2 + a3 + a4 + a5) * S / critical_density

    @unpack(2)
<<<<<<< HEAD
    def projected_mass(
            self, r: Tensor, z_s: Tensor, z_l, x0, y0, mass, scale_radius, tau, *args, params: Optional["Packed"] = None, **kwargs
=======
    def mass_enclosed_2d(
            self, r: Tensor, z_s: Tensor, z_l, x0, y0, m, c, t, *args, params: Optional["Packed"] = None, **kwargs
>>>>>>> 912c2334
    ) -> Tensor:
        """
        Total projected mass (Msol) within a radius r (arcsec).

        Args:
            z_l (Tensor): Redshift of the lens.
            x0 (Tensor): Center of lens position on x-axis (arcsec). 
            y0 (Tensor): Center of lens position on y-axis (arcsec). 
            m (Tensor): Mass of the lens (Msol).
            c (Tensor): Concentration parameter of the lens (r200/rs for a classic NFW).
            t (Tensor): Truncation scale. Ratio of truncation radius to scale radius (rt/rs).
            params (dict): Dynamic parameter container.

        Returns:
            Tensor: Integrated mass projected in infinite cylinder within radius r.
        """
<<<<<<< HEAD
        g = r / scale_radius
        t2 = tau**2
=======
        rs = self.get_scale_radius(params)
        d_l = self.cosmology.angular_diameter_distance(z_l, params)
        g = r * d_l * arcsec_to_rad / rs
        t2 = t**2
>>>>>>> 912c2334
        F = self._F(g)
        L = self._L(g, tau)
        a1 = t2 / (t2 + 1)**2
        a2 = (t2 + 1 + 2*(g**2 - 1)) * F
        a3 = tau * torch.pi
        a4 = (t2 - 1) * tau.log()
        a5 = (t2 + g**2).sqrt() * (-torch.pi + (t2 - 1) * L / tau)
        S = self.get_M0(params)
        return S * a1 * (a2 + a3 + a4 + a5)
        
    @unpack(3)
    def physical_deflection_angle(
            self, x: Tensor, y: Tensor, z_s: Tensor, z_l, x0, y0, mass, scale_radius, tau, *args, params: Optional["Packed"] = None, **kwargs
    ) -> tuple[Tensor, Tensor]:
        """Compute the physical deflection angle (arcsec) for this lens at
        the requested position. Note that the NFW/TNFW profile is more
        naturally represented as a physical deflection angle, this is
        easily internally converted to a reduced deflection angle.

        Args:
            z_l (Tensor): Redshift of the lens.
            x0 (Tensor): Center of lens position on x-axis (arcsec). 
            y0 (Tensor): Center of lens position on y-axis (arcsec). 
            m (Tensor): Mass of the lens (Msol).
            c (Tensor): Concentration parameter of the lens (r200/rs for a classic NFW).
            t (Tensor): Truncation scale. Ratio of truncation radius to scale radius (rt/rs).
            params (dict): Dynamic parameter container.

        Returns:
            tuple[Tensor, Tensor]: The physical deflection angles in the x and y directions (arcsec).

        """
        d_l = self.cosmology.angular_diameter_distance(z_l, params)
        x, y = translate_rotate(x, y, x0, y0)
        r = ((x**2 + y**2).sqrt() + self.s) 
        theta = torch.arctan2(y,x)

        # The below actually equally comes from eq 2.13 in Meneghetti notes
        dr = self.mass_enclosed_2d(r, z_s, params) / (r * d_l * arcsec_to_rad) # note dpsi(u)/du = 2x*dpsi(x)/dx when u = x^2
        S = 4 * G_over_c2 * rad_to_arcsec
        return S * dr * theta.cos(), S * dr * theta.sin()

    @unpack(3)
    def potential(
        self, x: Tensor, y: Tensor, z_s: Tensor, z_l, x0, y0, mass, scale_radius, tau, *args, params: Optional["Packed"] = None, **kwargs
    ) -> Tensor:
        """
        Compute the lensing potential. Note that this is not a unitless potential! This is the potential as given in Baltz et al. 2009.

        TODO: convert to dimensionless potential.

        Args:
            z_l (Tensor): Redshift of the lens.
            x0 (Tensor): Center of lens position on x-axis (arcsec). 
            y0 (Tensor): Center of lens position on y-axis (arcsec). 
            m (Tensor): Mass of the lens (Msol).
            c (Tensor): Concentration parameter of the lens (r200/rs for a classic NFW).
            t (Tensor): Truncation scale. Ratio of truncation radius to scale radius (rt/rs).
            params (dict): Dynamic parameter container.

        Returns:
            Tensor: The lensing potential.
        """
        x, y = translate_rotate(x, y, x0, y0)
        r = (x**2 + y**2).sqrt() + self.s
        g = r / scale_radius
        t2 = tau**2
        u = g**2
        F = self._F(g)
        L = self._L(g, tau)

        #d_l = self.cosmology.angular_diameter_distance(z_l, params)
        S = 2 * self.get_M0(params) * G_over_c2 # * rad_to_arcsec * d_l**2
        a1 = 1 / (t2 + 1)**2
        a2 = 2 * torch.pi * t2 * (tau - (t2 + u).sqrt() + tau * (tau + (t2 + u).sqrt()).log())
        a3 = 2 * (t2 - 1) * tau * (t2 + u).sqrt() * L
        a4 = t2 * (t2 - 1) * L**2
        a5 = 4 * t2 * (u - 1) * F
        a6 = t2 * (t2 - 1) * (1 / g.to(dtype=torch.cdouble)).arccos().abs()**2
        a7 = t2 * ((t2 - 1) * tau.log() - t2 - 1) * u.log()
        a8 = t2 * ((t2 - 1) * tau.log() * (4*tau).log() + 2 * (tau/2).log() - 2 * tau * (tau - torch.pi) * (2*tau).log())

        return S * a1 * (a2 + a3 + a4 + a5 + a6 + a7 - a8)<|MERGE_RESOLUTION|>--- conflicted
+++ resolved
@@ -222,13 +222,8 @@
         return a1 * (a2 + a3 + a4 + a5) * S / critical_density
 
     @unpack(2)
-<<<<<<< HEAD
-    def projected_mass(
+    def mass_enclosed_2d(
             self, r: Tensor, z_s: Tensor, z_l, x0, y0, mass, scale_radius, tau, *args, params: Optional["Packed"] = None, **kwargs
-=======
-    def mass_enclosed_2d(
-            self, r: Tensor, z_s: Tensor, z_l, x0, y0, m, c, t, *args, params: Optional["Packed"] = None, **kwargs
->>>>>>> 912c2334
     ) -> Tensor:
         """
         Total projected mass (Msol) within a radius r (arcsec).
@@ -245,15 +240,9 @@
         Returns:
             Tensor: Integrated mass projected in infinite cylinder within radius r.
         """
-<<<<<<< HEAD
-        g = r / scale_radius
+        d_l = self.cosmology.angular_diameter_distance(z_l, params)
+        g = r * d_l * arcsec_to_rad / scale_radius
         t2 = tau**2
-=======
-        rs = self.get_scale_radius(params)
-        d_l = self.cosmology.angular_diameter_distance(z_l, params)
-        g = r * d_l * arcsec_to_rad / rs
-        t2 = t**2
->>>>>>> 912c2334
         F = self._F(g)
         L = self._L(g, tau)
         a1 = t2 / (t2 + 1)**2
