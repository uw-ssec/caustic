from typing import Optional, Union

from torch import Tensor
from torch.nn import functional as F

from ..utils import interp2d
from .base import Source
from ..parametrized import unpack

__all__ = ("Pixelated",)


class Pixelated(Source):
    """
    `Pixelated` is a subclass of the abstract class `Source`. It representes the brightness profile of 
    source with a pixelated grid of intensity values.
    
    This class provides a concrete implementation of the `brightness` method required by the `Source` 
    superclass. In this implementation, brightness is determined by interpolating values from the 
    provided source image.

    Attributes:
        x0 (Optional[Tensor]): The x-coordinate of the source image's center. 
        y0 (Optional[Tensor]): The y-coordinate of the source image's center.
        image (Optional[Tensor]): The source image from which brightness values will be interpolated.
        pixelscale (Optional[Tensor]): The pixelscale of the source image in the lens plane in units of arcsec/pixel.
        shape (Optional[tuple[int, ...]]): The shape of the source image.
    """
    def __init__(
        self,
        image: Optional[Tensor] = None, 
        x0: Optional[Union[Tensor, float]] = None,
        y0: Optional[Union[Tensor, float]] = None,
        pixelscale: Optional[Union[Tensor, float]] = None,
        shape: Optional[tuple[int, ...]] = None,
        pad: int = 0,
        name: str = None,
    ):
        """
        Constructs the `Pixelated` object with the given parameters. 

        Args:
            name (str): The name of the source.
            x0 (Optional[Tensor]): The x-coordinate of the source image's center.
            y0 (Optional[Tensor]): The y-coordinate of the source image's center.
            image (Optional[Tensor]): The source image from which brightness values will be interpolated.
            pixelscale (Optional[Tensor]): The pixelscale of the source image in the lens plane in units of arcsec/pixel.
            shape (Optional[tuple[int, ...]]): The shape of the source image.
        """
        if image is not None and image.ndim not in [2, 3]:
            raise ValueError(
                f"image must be 2D or 3D (channels first). Received a {image.ndim}D tensor)"
            )
        elif shape is not None and len(shape) not in [2, 3]:
            raise ValueError(
                f"shape must be specify 2D or 3D tensors. Received shape={shape}"
            )
        super().__init__(name=name)
        self.add_param("x0", x0)
        self.add_param("y0", y0)
        self.add_param("image", image, shape)
        self.add_param("pixelscale", pixelscale)
<<<<<<< HEAD
        # self.pad = pad
        # self.channel = 0
    
    def brightness(self, x, y, params: Optional["Packed"]):
=======

    @unpack(2)
    def brightness(self, x, y, x0, y0, image, pixelscale, *args, params: Optional["Packed"] = None, **kwargs):
>>>>>>> 33cf6eb5
        """
        Implements the `brightness` method for `Pixelated`. The brightness at a given point is 
        determined by interpolating values from the source image.

        Args:
            x (Tensor): The x-coordinate(s) at which to calculate the source brightness. 
                This could be a single value or a tensor of values.
            y (Tensor): The y-coordinate(s) at which to calculate the source brightness. 
                This could be a single value or a tensor of values.
            params (Optional[Packed]): A dictionary containing additional parameters that might be required to 
                calculate the brightness. 

        Returns:
            Tensor: The brightness of the source at the given coordinate(s). The brightness is 
            determined by interpolating values from the source image.
        """
<<<<<<< HEAD
        x0, y0, image, pixelscale = self.unpack(params)
        # if self.pad:
            # image = F.pad(images, pad=(1, 1, 1, 1))
        # vmap over channel dimension 
        # if image.ndim = 3:
            # return
        return interp2d(image, (x - x0).view(-1) / pixelscale, (y - y0).view(-1) / pixelscale).reshape(x.shape)
=======
        fov_x = pixelscale * image.shape[0]
        fov_y = pixelscale * image.shape[1]
        return interp2d(
            image, (x - x0).view(-1) / fov_x*2, (y - y0).view(-1) / fov_y*2 # make coordinates bounds at half the fov
        ).reshape(x.shape)
>>>>>>> 33cf6eb5
<|MERGE_RESOLUTION|>--- conflicted
+++ resolved
@@ -60,16 +60,9 @@
         self.add_param("y0", y0)
         self.add_param("image", image, shape)
         self.add_param("pixelscale", pixelscale)
-<<<<<<< HEAD
-        # self.pad = pad
-        # self.channel = 0
-    
-    def brightness(self, x, y, params: Optional["Packed"]):
-=======
 
     @unpack(2)
     def brightness(self, x, y, x0, y0, image, pixelscale, *args, params: Optional["Packed"] = None, **kwargs):
->>>>>>> 33cf6eb5
         """
         Implements the `brightness` method for `Pixelated`. The brightness at a given point is 
         determined by interpolating values from the source image.
@@ -86,18 +79,8 @@
             Tensor: The brightness of the source at the given coordinate(s). The brightness is 
             determined by interpolating values from the source image.
         """
-<<<<<<< HEAD
-        x0, y0, image, pixelscale = self.unpack(params)
-        # if self.pad:
-            # image = F.pad(images, pad=(1, 1, 1, 1))
-        # vmap over channel dimension 
-        # if image.ndim = 3:
-            # return
-        return interp2d(image, (x - x0).view(-1) / pixelscale, (y - y0).view(-1) / pixelscale).reshape(x.shape)
-=======
         fov_x = pixelscale * image.shape[0]
         fov_y = pixelscale * image.shape[1]
         return interp2d(
             image, (x - x0).view(-1) / fov_x*2, (y - y0).view(-1) / fov_y*2 # make coordinates bounds at half the fov
-        ).reshape(x.shape)
->>>>>>> 33cf6eb5
+        ).reshape(x.shape)