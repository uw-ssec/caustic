--- conflicted
+++ resolved
@@ -267,10 +267,6 @@
         Returns:
             Tensor: Comoving distance to redshift z.
         """
-<<<<<<< HEAD
-        h0, _, Om0 = self.unpack(params)
-=======
->>>>>>> 33cf6eb5
         Ode0 = 1 - Om0
         ratio = (Om0 / Ode0) ** (1 / 3)
         Dz = self._comoving_distance_helper((1 + z) * ratio, params)
