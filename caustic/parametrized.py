from collections import OrderedDict, defaultdict
from math import prod
from typing import Optional, Union
import functools
import inspect

import torch
import re
from torch import Tensor

from .packed import Packed
from .namespace_dict import NamespaceDict, NestedNamespaceDict
from .parameter import Parameter

__all__ = ("Parametrized",)

class Parametrized:
    """
    Represents a class with Param and Parametrized attributes, typically used to construct parts of a simulator
    that have parameters which need to be tracked during MCMC sampling.

    This class can contain Params, Parametrized, tensor buffers or normal attributes as its attributes.
    It provides functionalities to manage these attributes, ensuring that an attribute of one type isn't rebound
    to be of a different type.

    TODO
    - Attributes can be Params, Parametrized, tensor buffers or just normal attributes.
    - Need to make sure an attribute of one of those types isn't rebound to be of a different type.

    Attributes:
        name (str): The name of the Parametrized object. Default to class name.
        parents (NestedNamespaceDict): Nested dictionary of parent Parametrized objects (higher level, more abstract modules).
        params (OrderedDict[str, Parameter]): Dictionary of parameters.
        childs NestedNamespaceDict: Nested dictionary of childs Parametrized objects (lower level, more specialized modules).
        dynamic_size (int): Size of dynamic parameters.
        n_dynamic (int): Number of dynamic parameters.
        n_static (int): Number of static parameters.
    """

    def __init__(self, name: str = None):
        if name is None:
            name = self._default_name()
        if not isinstance(name, str):
            raise ValueError(f"name must be a string (received {name})")
        self._name = name
        self._parents: OrderedDict[str, Parametrized] = NamespaceDict()
        self._params: OrderedDict[str, Parameter] = NamespaceDict()
        self._childs: OrderedDict[str, Parametrized] = NamespaceDict()
        self._dynamic_size = 0
        self._n_dynamic = 0
        self._n_static = 0
        self._module_key_map = {}
   
    def _default_name(self):
        return re.search("([A-Z])\w+", str(self.__class__)).group()
    
    def __getattribute__(self, key):
        try:
            return super().__getattribute__(key)
        except AttributeError as e:
            # Check if key refers to a parametrized module name (different from its attribute key)
            _map = super().__getattribute__("_module_key_map") # use super to avoid recursion error
            if key in _map.keys():
                return super().__getattribute__(_map[key])
            else:
                raise e

    def __setattr__(self, key, value):
        try:
            if key in self._params.keys():
                # Redefine parameter value instead of making a new attribute
                self._params[key].value = value
            elif isinstance(value, Parameter):
                # Create new parameter and attach it as an attribute
                self.add_param(key, value.value, value.shape)
            elif isinstance(value, Parametrized):
                # Update map from attribute key to module name for __getattribute__ method
                self._module_key_map[value.name] = key
                self.add_parametrized(value, set_attr=False) 
                # set attr only to user defined key, not module name (self.{module.name} is still accessible, see __getattribute__ method)
                super().__setattr__(key, value)
            else:
                super().__setattr__(key, value)
        except AttributeError: # _params or another attribute in here do not exist yet
                super().__setattr__(key, value)

    @property
    def name(self) -> str:
        return self._name
    
    @name.setter
    def name(self, new_name: str):
        old_name = self.name
        for parent in self._parents.values():
            del parent._childs[old_name]
            parent._childs[new_name] = self
        for child in self._childs.values():
            del child._parents[old_name]
            child._parents[new_name] = self
        self._name = new_name

    def to(self, device: Optional[torch.device] = None, dtype: Optional[torch.dtype] = None):
        """
        Moves static Params for this component and its childs to the specified device and casts them to the specified data type.
        """
        for name, p in self._params.items():
            self._params[name] = p.to(device, dtype)
        for child in self._childs.values():
            child.to(device, dtype)
        return self

    @staticmethod
    def _generate_unique_name(name, module_names):
        i = 1
        while f"{name}_{i}" in module_names:
            i += 1
        return f"{name}_{i}"
                
    def add_parametrized(self, p: "Parametrized", set_attr=True):
        """
        Add a child to this module, and create edges for the DAG
        """
        # If self.name is already in the module parents, we need to update self.name
        if self.name in p._parents.keys():
            new_name = self._generate_unique_name(self.name, p._parents.keys())
            self.name = new_name # from name.setter, this updates the DAG edges as well
        p._parents[self.name] = self
        # If the module name is already in self._childs, we need to update module name
        if p.name is self._childs.keys():
            new_name = self._generate_unique_name(p.name, self._childs.keys())
            p.name = new_name
        self._childs[p.name] = p
        if set_attr:
            super().__setattr__(p.name, p)

    def add_param(
        self,
        name: str,
        value: Optional[Union[Tensor, float]] = None,
        shape: Optional[tuple[int, ...]] = (),
    ):
        """
        Stores a parameter in the _params dictionary and records its size.

        Args:
            name (str): The name of the parameter.
            value (Optional[Tensor], optional): The value of the parameter. Defaults to None.
            shape (Optional[tuple[int, ...]], optional): The shape of the parameter. Defaults to an empty tuple.
        """
        self._params[name] = Parameter(value, shape)
        # __setattr__ inside add_param to catch all uses of this method
        super().__setattr__(name, self._params[name]) 
        if getattr(self, name).dynamic:
            size = prod(shape)
            self._dynamic_size += size
            self._n_dynamic += 1
        else:
            self._n_static += 1

    @property
    def n_dynamic(self) -> int:
        return self._n_dynamic

    @property
    def n_static(self) -> int:
        return self._n_static

    @property
    def dynamic_size(self) -> int:
        return self._dynamic_size

    def pack(
        self,
        x: Union[
            list[Tensor],
            dict[str, Union[list[Tensor], Tensor, dict[str, Tensor]]],
            Tensor,
        ] = Packed(),
    ) -> Packed:
        """
        Converts a list or tensor into a dict that can subsequently be unpacked
        into arguments to this component and its childs. Also, add a batch dimension 
        to each Tensor without such a dimension.

        Args:
            x (Union[list[Tensor], dict[str, Union[list[Tensor], Tensor, dict[str, Tensor]]], Tensor):
                The input to be packed. Can be a list of tensors, a dictionary of tensors, or a single tensor.

        Returns:
            Packed: The packed input, and whether or not the input was batched.

        Raises:
            ValueError: If the input is not a list, dictionary, or tensor.
            ValueError: If the input is a dictionary and some keys are missing.
            ValueError: If the number of dynamic arguments does not match the expected number.
            ValueError: If the input is a tensor and the shape does not match the expected shape.
        """
        if isinstance(x, (dict, Packed)):
            missing_names = [name for name in self.params.dynamic.keys() if name not in x]
            if len(missing_names) > 0:
                raise ValueError(f"missing x keys for {missing_names}")

            # TODO: check structure!
            return Packed(x)
        
        
        elif isinstance(x, (list, tuple)):
            n_passed = len(x)
            n_dynamic_params = len(self.params.dynamic.flatten())
            n_dynamic_modules = len(self.dynamic_modules)
            x_repacked = {}
            if n_passed == n_dynamic_params:
                cur_offset = 0
                for name, module in self.dynamic_modules.items():
                    x_repacked[name] = x[cur_offset : cur_offset + module.n_dynamic]
                    cur_offset += module.n_dynamic
            elif n_passed == n_dynamic_modules:
                for i, name in enumerate(self.dynamic_modules.keys()):
                    x_repacked[name] = x[i] 
            else:
                raise ValueError(
                    f"{n_passed} dynamic args were passed, but {n_dynamic_params} parameters or "
                    f"{n_dynamic_modules} Tensor (1 per dynamic module) are required"
                )
            return Packed(x_repacked)
        
        elif isinstance(x, Tensor):
            n_passed = x.shape[-1]
            n_expected = sum([module.dynamic_size for module in self.dynamic_modules.values()]) 
            if n_passed != n_expected:
                # TODO: give component and arg names
                raise ValueError(
                    f"{n_passed} flattened dynamic args were passed, but {n_expected} "
                    f"are required"
                )

            cur_offset = 0
            x_repacked = {}
            for name, module in self.dynamic_modules.items():
                x_repacked[name] = x[..., cur_offset : cur_offset + module.dynamic_size]
                cur_offset += module.dynamic_size
            return Packed(x_repacked)

        else:
            raise ValueError("Data structure not supported")

    def unpack(
        self, x: Optional[dict[str, Union[list[Tensor], dict[str, Tensor], Tensor]]]
    ) -> list[Tensor]:
        """
        Unpacks a dict of kwargs, list of args or flattened vector of args to retrieve
        this object's static and dynamic parameters. 

        Args:
            x (Optional[dict[str, Union[list[Tensor], dict[str, Tensor], Tensor]]]):
                The packed object to be unpacked.

        Returns:
            list[Tensor]: Unpacked static and dynamic parameters of the object. Note that
            parameters will have an added batch dimension from the pack method.

        Raises:
            ValueError: If the input is not a dict, list, tuple or tensor.
            ValueError: If the argument type is invalid. It must be a dict containing key {self.name}
                and value containing args as list or flattened tensor, or kwargs.
        """
<<<<<<< HEAD
        # Check if module has dynamic parameters
        if self.module_params.dynamic:
            dynamic_x = x[self.name]
        else: # all parameters are static and module is not present in x
            dynamic_x = []
            if isinstance(x, dict):
                if self.name in x.keys() and x.get(self.name, {}):
                    print(f"Module {self.name} is static, the parameters {' '.join(x[self.name].keys())} passed dynamically will be ignored ignored")
        unpacked_x = []
        offset = 0
        for name, param in self._params.items():
            if param.dynamic:
                if isinstance(dynamic_x, dict):
                    param_value = dynamic_x[name]
                elif isinstance(dynamic_x, (list, tuple)):
                    param_value = dynamic_x[offset]
=======
        my_x = defaultdict(list) if x is None else x.get(self.name, defaultdict(list))
        if isinstance(my_x, dict):
            # Parse dynamic kwargs
            args = []
            for name, p in self._params.items():
                if p.value is None:
                    # Dynamic Param
                    args.append(my_x[name])
                else:
                    if name in my_x:
                        raise ValueError(
                            f"{name} was passed dynamically as a kwarg for {self.name}, "
                            "but it is a static parameter"
                        )

                    args.append(p.value)

            return args
        elif isinstance(my_x, (list, tuple)):
            # Parse dynamic args
            vals = []
            offset = 0
            for param in self._params.values():
                if not param.dynamic:
                    vals.append(param.value)
                else:
                    vals.append(my_x[offset])
>>>>>>> 63f2f7f0
                    offset += 1
                elif isinstance(dynamic_x, Tensor):
                    size = prod(param.shape)
                    param_value = dynamic_x[..., offset: offset + size].reshape(param.shape)
                    offset += size
                else:
                    raise ValueError(f"Invalid data type found when unpacking parameters for {self.name}."
                                     f"Expected argument of unpack to be a list/tuple/dict of Tensor, or simply a flattened tensor"
                                     f"but found {type(dynamic_x)}.")
            else: # param is static
                param_value = param.value
            if not isinstance(param_value, Tensor):
                raise ValueError(f"Invalid data type found when unpacking parameters for {self.name}."
                                 f"Argument of unpack must contain Tensor, but found {type(param_value)}")
            unpacked_x.append(param_value)
        if len(unpacked_x) == 1:
            return unpacked_x[0]
        else:
<<<<<<< HEAD
            return unpacked_x
=======
            raise ValueError(
                f"invalid argument type: {type(my_x)} must be a dict containing key {self.name} "
                "and value containing args as list or flattened tensor, or kwargs"
            )

    def __getattribute__(self, key):
        """
        Enables accessing static params as attributes.

        Args:
            key (str): Name of the attribute.

        Returns:
            Any: The attribute value if found.

        Raises:
            AttributeError: If the attribute is not found and it's not a static parameter.
        """
        try:
            return super().__getattribute__(key)
        except AttributeError as e:
            try:
                param = self._params[key]
                if not param.dynamic:
                    return param
            except:
                raise e
>>>>>>> 63f2f7f0

    @property
    def module_params(self) -> NestedNamespaceDict:
        static = NestedNamespaceDict()
        dynamic = NestedNamespaceDict()
        for name, param in self._params.items():
            if param.static:
                static[name] = param
            else:
                dynamic[name] = param
        return NestedNamespaceDict([("static", static), ("dynamic", dynamic)])
    
    @property
    def params(self) -> NestedNamespaceDict:
        # todo make this an ordinary dict and reorder at the end.
        static = NestedNamespaceDict()
        dynamic = NestedNamespaceDict()
        def _get_params(module):
            if module.module_params.static:
                static[module.name] = module.module_params.static
            if module.module_params.dynamic:
                dynamic[module.name] = module.module_params.dynamic
            for child in module._childs.values():
                _get_params(child)
        _get_params(self)
        # TODO reorder
        return NestedNamespaceDict([("static", static), ("dynamic", dynamic)])

    @property
    def dynamic_modules(self) -> NamespaceDict[str, "Parametrized"]:
        # Only catch modules with dynamic parameters
        modules = NamespaceDict() # todo make this an ordinary dict and reorder at the end.
        def _get_childs(module):
            # Start from root, and move down the DAG
            if module.module_params.dynamic:
                modules[module.name] = module
            if module._childs != {}:
                for child in module._childs.values():
                    _get_childs(child)
        _get_childs(self)
        # TODO reorder
        return modules

    def __repr__(self) -> str:
        # TODO: change
        return str(self)

    def __str__(self) -> str:
        static = self.module_params.static
        dynamic = self.module_params.dynamic
        static_str = ", ".join(list(static.keys()))
        dynamic_str = ", ".join(list(dynamic.keys()))
        desc_dynamic_strs = []
        if self.n_dynamic > 0:
            desc_dynamic_strs.append(f"('{self.name}': {list(dynamic.keys())})")

        for n, d in self._childs.items():
            if d.n_dynamic > 0:
                desc_dynamic_strs.append(f"('{n}': {list(d.module_params.dynamic.keys())})")

        desc_dynamic_str = ", ".join(desc_dynamic_strs)

        return (
            f"{self.__class__.__name__}(\n"
            f"    name='{self.name}',\n"
            f"    static=[{static_str}],\n"
            f"    dynamic=[{dynamic_str}],\n"
            f"    x keys=[{desc_dynamic_str}]\n"
            f")"
        )

    def get_graph(
        self, show_dynamic_params: bool = False, show_static_params: bool = False
    ) -> "graphviz.Digraph":  # type: ignore
        """
        Returns a graph representation of the object and its parameters.

        Args:
            show_dynamic_params (bool, optional): If true, the dynamic parameters are shown in the graph. Defaults to False.
            show_static_params (bool, optional): If true, the static parameters are shown in the graph. Defaults to False.

        Returns:
            graphviz.Digraph: The graph representation of the object.
        """
        import graphviz

        def add_component(p: Parametrized, dot):
            dot.attr("node", style="solid", color="black", shape="ellipse")
            dot.node(p.name, f"{p.__class__.__name__}('{p.name}')")

        def add_params(p: Parametrized, dot):
            static = p.module_params.static
            dynamic = p.module_params.dynamic

            dot.attr("node", style="solid", color="black", shape="box")
            for n in dynamic:
                if show_dynamic_params:
                    dot.node(f"{p.name}/{n}", n)
                    dot.edge(p.name, f"{p.name}/{n}")

            dot.attr("node", style="filled", color="lightgrey", shape="box")
            for n in static:
                if show_static_params:
                    dot.node(f"{p.name}/{n}", n)
                    dot.edge(p.name, f"{p.name}/{n}")

        dot = graphviz.Digraph(strict=True)
        add_component(self, dot)
        add_params(self, dot)

        for child in self._childs.values():
            add_component(child, dot)

            for parent in child._parents.values():
                if parent.name not in self._childs and parent.name != self.name:
                    continue
                add_component(parent, dot)
                dot.edge(parent.name, child.name)
                add_params(child, dot)

        return dot

def unpack(n_leading_args=0):
    def decorator(method):
        sig = inspect.signature(method)
        method_params = list(sig.parameters.keys())[1:]  # exclude 'self'
        n_params = len(method_params)

        @functools.wraps(method)
        def wrapped(self, *args, **kwargs):
            args = list(args)
            leading_args = []
            
            # Handle leading args given as kwargs
            for i in range(n_leading_args):
                param = method_params[i]
                if param in kwargs:
                    leading_args.append(kwargs.pop(param))
                elif args:
                    leading_args.append(args.pop(0))
                                
            if args and isinstance(args[0], Packed):
                x = args.pop(0)
            elif "params" in kwargs:
                x = kwargs["params"]
            else:
                # Handle args given as kwargs
                trailing_args = []
                for i in range(n_leading_args, n_params):
                    param = method_params[i]
                    if param in kwargs:
                        trailing_args.append(kwargs.pop(param))
                    elif args:
                        trailing_args.append(args.pop(0))
                if len(trailing_args) == 1 and trailing_args[0] is None:
                    x = Packed()
                else:
                    x = self.pack(trailing_args)
            unpacked_args = self.unpack(x)
            kwargs['params'] = x

            return method(self, *leading_args, *unpacked_args, **kwargs)

        return wrapped

    return decorator<|MERGE_RESOLUTION|>--- conflicted
+++ resolved
@@ -264,7 +264,6 @@
             ValueError: If the argument type is invalid. It must be a dict containing key {self.name}
                 and value containing args as list or flattened tensor, or kwargs.
         """
-<<<<<<< HEAD
         # Check if module has dynamic parameters
         if self.module_params.dynamic:
             dynamic_x = x[self.name]
@@ -281,35 +280,6 @@
                     param_value = dynamic_x[name]
                 elif isinstance(dynamic_x, (list, tuple)):
                     param_value = dynamic_x[offset]
-=======
-        my_x = defaultdict(list) if x is None else x.get(self.name, defaultdict(list))
-        if isinstance(my_x, dict):
-            # Parse dynamic kwargs
-            args = []
-            for name, p in self._params.items():
-                if p.value is None:
-                    # Dynamic Param
-                    args.append(my_x[name])
-                else:
-                    if name in my_x:
-                        raise ValueError(
-                            f"{name} was passed dynamically as a kwarg for {self.name}, "
-                            "but it is a static parameter"
-                        )
-
-                    args.append(p.value)
-
-            return args
-        elif isinstance(my_x, (list, tuple)):
-            # Parse dynamic args
-            vals = []
-            offset = 0
-            for param in self._params.values():
-                if not param.dynamic:
-                    vals.append(param.value)
-                else:
-                    vals.append(my_x[offset])
->>>>>>> 63f2f7f0
                     offset += 1
                 elif isinstance(dynamic_x, Tensor):
                     size = prod(param.shape)
@@ -328,37 +298,7 @@
         if len(unpacked_x) == 1:
             return unpacked_x[0]
         else:
-<<<<<<< HEAD
             return unpacked_x
-=======
-            raise ValueError(
-                f"invalid argument type: {type(my_x)} must be a dict containing key {self.name} "
-                "and value containing args as list or flattened tensor, or kwargs"
-            )
-
-    def __getattribute__(self, key):
-        """
-        Enables accessing static params as attributes.
-
-        Args:
-            key (str): Name of the attribute.
-
-        Returns:
-            Any: The attribute value if found.
-
-        Raises:
-            AttributeError: If the attribute is not found and it's not a static parameter.
-        """
-        try:
-            return super().__getattribute__(key)
-        except AttributeError as e:
-            try:
-                param = self._params[key]
-                if not param.dynamic:
-                    return param
-            except:
-                raise e
->>>>>>> 63f2f7f0
 
     @property
     def module_params(self) -> NestedNamespaceDict:
