from math import pi

import lenstronomy.Util.param_util as param_util
import torch
from lenstronomy.LensModel.lens_model import LensModel
from utils import (
    Psi_test_helper,
    alpha_test_helper,
    get_default_cosmologies,
    kappa_test_helper,
)

from caustic.lenses import EPL


def test_lenstronomy():
    # Models
<<<<<<< HEAD
    cosmology, cosmology_ap = get_default_cosmologies()
    lens = EPL("epl", cosmology)
=======
    cosmology = FlatLambdaCDM(name="cosmo")
    lens = EPL(name="epl", cosmology=cosmology)
>>>>>>> 0a57846c
    # There is also an EPL_NUMBA class lenstronomy, but it shouldn't matter much
    lens_model_list = ["EPL"]
    lens_ls = LensModel(lens_model_list=lens_model_list, cosmo=cosmology_ap)

    # Parameters
    z_s = torch.tensor(1.0)
    x = torch.tensor([0.7, 0.912, -0.442, 0.7, pi / 3, 1.4, 1.35])

    e1, e2 = param_util.phi_q2_ellipticity(phi=x[4].item(), q=x[3].item())
    theta_E = (x[5] / x[3].sqrt()).item()
    kwargs_ls = [
        {
            "theta_E": theta_E,
            "e1": e1,
            "e2": e2,
            "center_x": x[1].item(),
            "center_y": x[2].item(),
            "gamma": x[6].item() + 1,  # important: add +1
        }
    ]

    # Different tolerances for difference quantities
    alpha_test_helper(lens, lens_ls, z_s, x, kwargs_ls, rtol=1e-100, atol=6e-5)
    kappa_test_helper(lens, lens_ls, z_s, x, kwargs_ls, rtol=3e-5, atol=1e-100)
    Psi_test_helper(lens, lens_ls, z_s, x, kwargs_ls, rtol=3e-5, atol=1e-100)


def test_special_case_sie():
    """
    Checks that the deflection field matches an SIE for `t=1`.
    """
<<<<<<< HEAD
    cosmology, cosmology_ap = get_default_cosmologies()
    lens = EPL("epl", cosmology)
=======
    cosmology = FlatLambdaCDM(name="cosmo")
    lens = EPL(name="epl", cosmology=cosmology)
>>>>>>> 0a57846c
    lens_model_list = ["SIE"]
    lens_ls = LensModel(lens_model_list=lens_model_list, cosmo=cosmology_ap)

    # Parameters
    z_s = torch.tensor(1.9)
    x = torch.tensor([0.7, 0.912, -0.442, 0.7, pi / 3, 1.4, 1.0])
    e1, e2 = param_util.phi_q2_ellipticity(phi=x[4].item(), q=x[3].item())
    theta_E = (x[5] / x[3].sqrt()).item()
    kwargs_ls = [
        {
            "theta_E": theta_E,
            "e1": e1,
            "e2": e2,
            "center_x": x[1].item(),
            "center_y": x[2].item(),
        }
    ]

    # Different tolerances for difference quantities
    alpha_test_helper(lens, lens_ls, z_s, x, kwargs_ls, rtol=1e-100, atol=6e-5)
    kappa_test_helper(lens, lens_ls, z_s, x, kwargs_ls, rtol=6e-5, atol=1e-100)
    Psi_test_helper(lens, lens_ls, z_s, x, kwargs_ls, rtol=3e-5, atol=1e-100)


if __name__ == "__main__":
    test_lenstronomy()
    test_special_case_sie()<|MERGE_RESOLUTION|>--- conflicted
+++ resolved
@@ -3,28 +3,19 @@
 import lenstronomy.Util.param_util as param_util
 import torch
 from lenstronomy.LensModel.lens_model import LensModel
-from utils import (
-    Psi_test_helper,
-    alpha_test_helper,
-    get_default_cosmologies,
-    kappa_test_helper,
-)
+from utils import Psi_test_helper, alpha_test_helper, kappa_test_helper
 
+from caustic.cosmology import FlatLambdaCDM
 from caustic.lenses import EPL
 
 
 def test_lenstronomy():
     # Models
-<<<<<<< HEAD
-    cosmology, cosmology_ap = get_default_cosmologies()
-    lens = EPL("epl", cosmology)
-=======
     cosmology = FlatLambdaCDM(name="cosmo")
     lens = EPL(name="epl", cosmology=cosmology)
->>>>>>> 0a57846c
     # There is also an EPL_NUMBA class lenstronomy, but it shouldn't matter much
     lens_model_list = ["EPL"]
-    lens_ls = LensModel(lens_model_list=lens_model_list, cosmo=cosmology_ap)
+    lens_ls = LensModel(lens_model_list=lens_model_list)
 
     # Parameters
     z_s = torch.tensor(1.0)
@@ -53,15 +44,10 @@
     """
     Checks that the deflection field matches an SIE for `t=1`.
     """
-<<<<<<< HEAD
-    cosmology, cosmology_ap = get_default_cosmologies()
-    lens = EPL("epl", cosmology)
-=======
     cosmology = FlatLambdaCDM(name="cosmo")
     lens = EPL(name="epl", cosmology=cosmology)
->>>>>>> 0a57846c
     lens_model_list = ["SIE"]
-    lens_ls = LensModel(lens_model_list=lens_model_list, cosmo=cosmology_ap)
+    lens_ls = LensModel(lens_model_list=lens_model_list)
 
     # Parameters
     z_s = torch.tensor(1.9)
